--- conflicted
+++ resolved
@@ -1,16 +1,18 @@
-<<<<<<< HEAD
-import { Injectable, InternalServerErrorException, NotFoundException, OnModuleInit, Inject, Logger } from '@nestjs/common';
-=======
 import {
   Injectable,
   InternalServerErrorException,
   NotFoundException,
   OnModuleInit,
+  Inject,
+  Logger,
 } from '@nestjs/common';
->>>>>>> bc54621f
 import { v4 as uuidv4 } from 'uuid';
 import { Client, ClientOptions } from '@opensearch-project/opensearch';
-import { CreateIndicatorInput, UpdateIndicatorInput, SearchIndicatorInput } from './indicator.input';
+import {
+  CreateIndicatorInput,
+  UpdateIndicatorInput,
+  SearchIndicatorInput,
+} from './indicator.input';
 import { Indicator } from './indicator.entity';
 import { BaseStixService } from '../../base-stix.service';
 import { RedisPubSub } from 'graphql-redis-subscriptions';
@@ -18,15 +20,17 @@
 import { generateStixId } from '../../stix-id-generator';
 
 @Injectable()
-export class IndicatorService extends BaseStixService<Indicator> implements OnModuleInit {
+export class IndicatorService
+  extends BaseStixService<Indicator>
+  implements OnModuleInit
+{
   protected typeName = 'indicator';
   private readonly index = 'indicators';
-<<<<<<< HEAD
   private readonly logger = new Logger(IndicatorService.name);
 
   constructor(
     @Inject(PUB_SUB) pubSub: RedisPubSub,
-    @Inject('OPENSEARCH_CLIENT') private readonly openSearchService: Client
+    @Inject('OPENSEARCH_CLIENT') private readonly openSearchService: Client,
   ) {
     super(pubSub);
   }
@@ -41,11 +45,7 @@
     }
   }
 
-
-
-
   private normalizeIndicatorDates(indicator: Partial<Indicator>): Indicator {
-
     const now = new Date().toISOString();
     return {
       ...indicator,
@@ -57,14 +57,20 @@
       spec_version: indicator.spec_version || '2.1',
       created: indicator.created || now,
       modified: now,
-      valid_from: indicator.valid_from ? new Date(indicator.valid_from) : new Date(),
-      valid_until: indicator.valid_until ? new Date(indicator.valid_until) : new Date(),
+      valid_from: indicator.valid_from
+        ? new Date(indicator.valid_from)
+        : new Date(),
+      valid_until: indicator.valid_until
+        ? new Date(indicator.valid_until)
+        : new Date(),
     } as Indicator;
   }
 
   private validatePattern(pattern: string, patternType: string): void {
     if (!pattern || !patternType) {
-      throw new InternalServerErrorException('Pattern and pattern_type are required');
+      throw new InternalServerErrorException(
+        'Pattern and pattern_type are required',
+      );
     }
 
     try {
@@ -85,28 +91,10 @@
         }
       }
     } catch (error) {
-      throw new InternalServerErrorException(`Invalid ${patternType} pattern: ${error.message}`);
-    }
-=======
-  private readonly openSearchService: Client;
-
-  constructor() {
-    const clientOptions: ClientOptions = {
-      node: process.env.OPENSEARCH_NODE || 'http://localhost:9200',
-      ssl:
-        process.env.OPENSEARCH_SSL === 'true'
-          ? { rejectUnauthorized: false }
-          : undefined,
-      auth:
-        process.env.OPENSEARCH_USERNAME && process.env.OPENSEARCH_PASSWORD
-          ? {
-              username: process.env.OPENSEARCH_USERNAME,
-              password: process.env.OPENSEARCH_PASSWORD,
-            }
-          : undefined,
-    };
-    this.openSearchService = new Client(clientOptions);
->>>>>>> bc54621f
+      throw new InternalServerErrorException(
+        `Invalid ${patternType} pattern: ${error.message}`,
+      );
+    }
   }
 
   private validateIndicatorInput(input: CreateIndicatorInput): void {
@@ -115,46 +103,43 @@
 
     // Validate optional fields if provided
     if (input.valid_from && isNaN(new Date(input.valid_from).getTime())) {
-      throw new InternalServerErrorException('Invalid valid_from: must be a valid date');
+      throw new InternalServerErrorException(
+        'Invalid valid_from: must be a valid date',
+      );
     }
     if (input.valid_until && isNaN(new Date(input.valid_until).getTime())) {
-      throw new InternalServerErrorException('Invalid valid_until: must be a valid date');
+      throw new InternalServerErrorException(
+        'Invalid valid_until: must be a valid date',
+      );
     }
     if (input.indicator_types && !Array.isArray(input.indicator_types)) {
-      throw new InternalServerErrorException('Invalid indicator_types: must be an array');
+      throw new InternalServerErrorException(
+        'Invalid indicator_types: must be an array',
+      );
     }
     if (input.kill_chain_phases && !Array.isArray(input.kill_chain_phases)) {
-      throw new InternalServerErrorException('Invalid kill_chain_phases: must be an array');
+      throw new InternalServerErrorException(
+        'Invalid kill_chain_phases: must be an array',
+      );
     }
   }
 
   async create(createIndicatorInput: CreateIndicatorInput): Promise<Indicator> {
-<<<<<<< HEAD
-    this.logger.debug(`Creating indicator with input: ${JSON.stringify(createIndicatorInput, null, 2)}`);
-=======
-    const indicator: Indicator = {
-      ...createIndicatorInput,
-      ...(createIndicatorInput.enrichment
-        ? { enrichment: createIndicatorInput.enrichment }
-        : {}),
-      id: createIndicatorInput.id || `indicator--${uuidv4()}`,
-      type: 'indicator' as const,
-      spec_version: '2.1',
-      created: new Date().toISOString(),
-      modified: new Date().toISOString(),
-      name: createIndicatorInput.name, // Required field
-    };
->>>>>>> bc54621f
+    this.logger.debug(
+      `Creating indicator with input: ${JSON.stringify(createIndicatorInput, null, 2)}`,
+    );
 
     try {
       // Validate input
-      this.validatePattern(createIndicatorInput.pattern, createIndicatorInput.pattern_type);
+      this.validatePattern(
+        createIndicatorInput.pattern,
+        createIndicatorInput.pattern_type,
+      );
 
       const indicator = this.normalizeIndicatorDates({
         ...createIndicatorInput,
       });
 
-
       // Check if document already exists
       const exists = await this.openSearchService.exists({
         index: this.index,
@@ -166,32 +151,43 @@
 
         const existingDoc = await this.findOne(indicator.id);
         return existingDoc;
-
-      }
-
-
-      this.logger.log(`Creating indicator ${indicator.id} with pattern: ${indicator.pattern}`);
+      }
+
+      this.logger.log(
+        `Creating indicator ${indicator.id} with pattern: ${indicator.pattern}`,
+      );
 
       const response = await this.openSearchService.index({
         index: this.index,
         id: indicator.id,
         body: indicator,
         refresh: 'wait_for',
-        op_type: 'create'
+        op_type: 'create',
       });
 
       // Handle both 'created' and 'updated' responses
-      if (response.body.result === 'created' || response.body.result === 'updated') {
-        this.logger.log(`Successfully ${response.body.result} indicator ${indicator.id}`);
+      if (
+        response.body.result === 'created' ||
+        response.body.result === 'updated'
+      ) {
+        this.logger.log(
+          `Successfully ${response.body.result} indicator ${indicator.id}`,
+        );
         await this.publishCreated(indicator);
         return indicator;
       }
 
-      this.logger.error(`Unexpected OpenSearch response: ${JSON.stringify(response.body)}`);
-      throw new Error(`Unexpected OpenSearch response: ${response.body.result}`);
-    } catch (error) {
-
-      this.logger.error(`Failed to create indicator: ${error.message}`, error.stack);
+      this.logger.error(
+        `Unexpected OpenSearch response: ${JSON.stringify(response.body)}`,
+      );
+      throw new Error(
+        `Unexpected OpenSearch response: ${response.body.result}`,
+      );
+    } catch (error) {
+      this.logger.error(
+        `Failed to create indicator: ${error.message}`,
+        error.stack,
+      );
       throw this.handleOpenSearchError(error, 'create indicator');
     }
   }
@@ -203,28 +199,7 @@
         id,
       });
 
-<<<<<<< HEAD
       return this.transformOpenSearchResponse(response);
-=======
-      const source = response.body._source;
-      return {
-        ...source,
-        id: response.body._id,
-        type: 'indicator' as const,
-        spec_version: source.spec_version || '2.1',
-        pattern: source.pattern,
-        pattern_type: source.pattern_type,
-        valid_from: source.valid_from
-          ? new Date(source.valid_from)
-          : new Date(),
-        valid_until: source.valid_until
-          ? new Date(source.valid_until)
-          : new Date(),
-        created: source.created || new Date().toISOString(),
-        modified: source.modified || new Date().toISOString(),
-        name: source.name, // Required field
-      };
->>>>>>> bc54621f
     } catch (error) {
       if (error.meta?.statusCode === 404) {
         throw new NotFoundException(`Indicator with ID ${id} not found`);
@@ -244,7 +219,8 @@
         ...existingIndicator,
         ...updateIndicatorInput,
         pattern: updateIndicatorInput.pattern || existingIndicator.pattern,
-        pattern_type: updateIndicatorInput.pattern_type || existingIndicator.pattern_type,
+        pattern_type:
+          updateIndicatorInput.pattern_type || existingIndicator.pattern_type,
       };
       this.validateIndicatorInput(mergedInput);
 
@@ -304,62 +280,7 @@
   }> {
     try {
       const from = (page - 1) * pageSize;
-<<<<<<< HEAD
       const query = this.buildSearchQuery(filters);
-=======
-      const queryBuilder: { query: any; sort?: any[] } = {
-        query: { bool: { must: [], filter: [], should: [] } },
-        sort: [{ modified: { order: 'desc' as const } }],
-      };
-
-      for (const [key, value] of Object.entries(filters)) {
-        if (!value) continue;
-
-        if (Array.isArray(value)) {
-          queryBuilder.query.bool.filter.push({ terms: { [key]: value } });
-        } else if (typeof value === 'boolean' || typeof value === 'number') {
-          queryBuilder.query.bool.filter.push({ term: { [key]: value } });
-        } else if (
-          ['created', 'modified', 'valid_from', 'valid_until'].includes(key)
-        ) {
-          if (typeof value === 'object' && ('gte' in value || 'lte' in value)) {
-            queryBuilder.query.bool.filter.push({ range: { [key]: value } });
-          } else if (value instanceof Date) {
-            queryBuilder.query.bool.filter.push({
-              range: {
-                [key]: { gte: value.toISOString(), lte: value.toISOString() },
-              },
-            });
-          }
-        } else if (typeof value === 'string') {
-          if (value.includes('*')) {
-            queryBuilder.query.bool.must.push({
-              wildcard: { [key]: value.toLowerCase() },
-            });
-          } else if (value.includes('~')) {
-            queryBuilder.query.bool.should.push({
-              fuzzy: {
-                [key]: { value: value.replace('~', ''), fuzziness: 'AUTO' },
-              },
-            });
-          } else {
-            queryBuilder.query.bool.must.push({
-              match_phrase: { [key]: value },
-            });
-          }
-        }
-      }
-
-      if (
-        !queryBuilder.query.bool.must.length &&
-        !queryBuilder.query.bool.filter.length &&
-        !queryBuilder.query.bool.should.length
-      ) {
-        queryBuilder.query = { match_all: {} };
-      } else if (queryBuilder.query.bool.should.length > 0) {
-        queryBuilder.query.bool.minimum_should_match = 1;
-      }
->>>>>>> bc54621f
 
       const response = await this.openSearchService.search({
         index: this.index,
@@ -368,38 +289,7 @@
         body: query,
       });
 
-<<<<<<< HEAD
       return this.transformSearchResponse(response, page, pageSize);
-=======
-      const total =
-        typeof response.body.hits.total === 'number'
-          ? response.body.hits.total
-          : (response.body.hits.total?.value ?? 0);
-
-      return {
-        page,
-        pageSize,
-        total,
-        totalPages: Math.ceil(total / pageSize),
-        results: response.body.hits.hits.map((hit) => ({
-          ...hit._source,
-          id: hit._id,
-          type: 'indicator' as const,
-          pattern: hit._source.pattern,
-          pattern_type: hit._source.pattern_type,
-          valid_from: hit._source.valid_from
-            ? new Date(hit._source.valid_from)
-            : new Date(),
-          valid_until: hit._source.valid_until
-            ? new Date(hit._source.valid_until)
-            : new Date(),
-          spec_version: hit._source.spec_version || '2.1',
-          created: hit._source.created || new Date().toISOString(),
-          modified: hit._source.modified || new Date().toISOString(),
-          name: hit._source.name, // Required field
-        })),
-      };
->>>>>>> bc54621f
     } catch (error) {
       throw this.handleOpenSearchError(error, 'search indicators');
     }
@@ -418,7 +308,9 @@
         query.query.bool.filter.push({ terms: { [key]: value } });
       } else if (typeof value === 'boolean' || typeof value === 'number') {
         query.query.bool.filter.push({ term: { [key]: value } });
-      } else if (['created', 'modified', 'valid_from', 'valid_until'].includes(key)) {
+      } else if (
+        ['created', 'modified', 'valid_from', 'valid_until'].includes(key)
+      ) {
         this.addDateRangeQuery(query, key, value);
       } else if (typeof value === 'string') {
         this.addStringQuery(query, key, value);
@@ -434,7 +326,9 @@
       query.query.bool.filter.push({ range: { [key]: value } });
     } else if (value instanceof Date) {
       query.query.bool.filter.push({
-        range: { [key]: { gte: value.toISOString(), lte: value.toISOString() } },
+        range: {
+          [key]: { gte: value.toISOString(), lte: value.toISOString() },
+        },
       });
     }
   }
@@ -452,9 +346,11 @@
   }
 
   private finalizeQueryStructure(query: any): void {
-    if (!query.query.bool.must.length &&
+    if (
+      !query.query.bool.must.length &&
       !query.query.bool.filter.length &&
-      !query.query.bool.should.length) {
+      !query.query.bool.should.length
+    ) {
       query.query = { match_all: {} };
     } else if (query.query.bool.should.length > 0) {
       query.query.bool.minimum_should_match = 1;
@@ -469,7 +365,9 @@
       type: 'indicator',
       spec_version: source.spec_version || '2.1',
       valid_from: source.valid_from ? new Date(source.valid_from) : new Date(),
-      valid_until: source.valid_until ? new Date(source.valid_until) : new Date(),
+      valid_until: source.valid_until
+        ? new Date(source.valid_until)
+        : new Date(),
       created: source.created || new Date().toISOString(),
       modified: source.modified || new Date().toISOString(),
     };
@@ -478,36 +376,45 @@
   private transformSearchResponse(
     response: any,
     page: number,
-    pageSize: number
+    pageSize: number,
   ) {
-    const total = typeof response.body.hits.total === 'number'
-      ? response.body.hits.total
-      : response.body.hits.total?.value ?? 0;
+    const total =
+      typeof response.body.hits.total === 'number'
+        ? response.body.hits.total
+        : (response.body.hits.total?.value ?? 0);
 
     return {
       page,
       pageSize,
       total,
       totalPages: Math.ceil(total / pageSize),
-      results: response.body.hits.hits.map(hit => this.transformOpenSearchResponse({
-        body: {
-          _id: hit._id,
-          _source: hit._source
-        }
-      })),
+      results: response.body.hits.hits.map((hit) =>
+        this.transformOpenSearchResponse({
+          body: {
+            _id: hit._id,
+            _source: hit._source,
+          },
+        }),
+      ),
     };
   }
 
-  private handleOpenSearchError(error: any, operation: string): InternalServerErrorException {
+  private handleOpenSearchError(
+    error: any,
+    operation: string,
+  ): InternalServerErrorException {
     let details = error.message;
     let errorType = 'UnknownError';
 
     if (error.meta?.body?.error) {
       errorType = error.meta.body.error.type || 'OpenSearchError';
-      details = error.meta.body.error.reason || JSON.stringify(error.meta.body.error);
-    }
-
-    this.logger.error(`OpenSearch ${operation} error (${errorType}): ${details}`);
+      details =
+        error.meta.body.error.reason || JSON.stringify(error.meta.body.error);
+    }
+
+    this.logger.error(
+      `OpenSearch ${operation} error (${errorType}): ${details}`,
+    );
 
     return new InternalServerErrorException({
       message: `Failed to ${operation}`,
@@ -547,7 +454,7 @@
                 external_references: { type: 'nested' },
                 object_marking_refs: { type: 'keyword' },
                 granular_markings: { type: 'nested' },
-                extensions: { type: 'object', dynamic: "true" },
+                extensions: { type: 'object', dynamic: 'true' },
               },
             },
           },
