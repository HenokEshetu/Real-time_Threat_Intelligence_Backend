// src/cti_platform/modules/ingestion-from-api-feeds/feeds/feed.types.ts
import { CommonProperties, MarkingDefinition,  } from '../../../core/types/common-data-types';

// STIX 2.1 object types supported by the project (verified complete per STIX 2.1 spec)
export type StixType =
  | 'artifact'
  | 'autonomous-system'
  | 'directory'
  | 'domain-name'
  | 'email-addr'
  | 'email-message'
  | 'file'
  | 'ipv4-addr'
  | 'ipv6-addr'
  | 'mac-address'
  | 'mutex'
  | 'network-traffic'
  | 'process'
  | 'software'
  | 'url'
  | 'user-account'
  | 'windows-registry-key'
  | 'x509-certificate'
  | 'attack-pattern'
  | 'campaign'
  | 'course-of-action'
  | 'grouping'
  | 'identity'
  | 'incident'
  | 'indicator'
  | 'infrastructure'
  | 'intrusion-set'
  | 'location'
  | 'malware'
  | 'malware-analysis'
  | 'note'
  | 'observed-data'
  | 'opinion'
  | 'report'
  | 'threat-actor'
  | 'tool'
  | 'vulnerability'
  | 'sighting';

// Configuration for a generic feed provider
export interface FeedProviderConfig {
  id: string;
  name: string;
  apiUrl: string;
  apiKeyEnv: string;
  headers?: Record<string, string>;
  method?: 'GET' | 'POST';
  params?: Record<string, any>;
  data?: Record<string, any>;
  responsePath?: string;
  batchSize?: number;
  timeout?: number;
  rateLimitDelay?: number;
  maxRetries?: number;
  schedule?: string;
  indicatorMapper: (raw: any) => GenericStixObject | null; // Allow null for invalid mappings
}

<<<<<<< HEAD
// Enrichment data structure aligned with EnrichmentService's conciseResponseFields
=======
// Enrichment data structure
>>>>>>> d1271b42
export interface EnrichmentData {
  geo?: {
    country_name: string;
    country_code: string;
    city: string;
    lat: number;
    lon: number;
  };
  whois?: {
    domainName: string;
    registrarName: string;
    createdDate: string;
    expiresDate: string;
  };
  virustotal?: {
    data: {
      attributes: {
        last_analysis_stats: {
          malicious: number;
          undetected: number;
          harmless: number;
          suspicious: number;
        };
        reputation: number;
      };
    };
  };
  abuseipdb?: {
    data: {
      abuseConfidenceScore: number;
      countryCode: string;
      totalReports: number;
    };
  };
  shodan?: {
    ip: string;
    org: string;
    os: string | null;
  };
  threatfox?: {
    query_status: string;
    data: {
      threat_type: string;
      malware: string;
    };
  };
  dns?: {
    Answer: Array<{
      data: string;
      type: string;
      TTL: number;
    }>;
  };
  ssl?: {
    host: string;
    endpoints: Array<{
      serverName: string;
      grade: string;
    }>;
  };
  asn?: {
    asn: string;
    org: string;
    ip?: string;
  };
  hybrid?: {
    result: {
      verdict: string;
      threat_score: number;
      submissions: number;
    };
  };
  threatcrowd?: {
    response_code: string;
    hashes: string[];
    domains: string[];
  };
  misp?: {
    response: {
      Attribute: Array<{
        value: string;
        type: string;
        category: string;
      }>;
    };
  };
}

// Generic indicator structure (updated for STIX 2.1 compliance)
export interface GenericStixObject extends Partial<CommonProperties> {
  id?: string; // Provider-specific ID (optional)
  indicator?: string; // Optional IOC value (e.g., for 'indicator' type)
  type: StixType; // STIX 2.1 type
  value?: string; // For SCOs like 'url', 'domain-name', 'ipv4-addr'
  name?: string; // For SDOs like 'malware', 'threat-actor'
  description?: string;
  created?: string;
  modified?: string;
  expiration?: string;
  validated?: boolean;
  reputation?: number;
  references?: string[];
  labels?: string[];
  sensitivity?: 'low' | 'medium' | 'high' | 'critical';
  sharing?: 'public' | 'community' | 'limited' | 'restricted';
  hashes?: Record<'MD5' | 'SHA-1' | 'SHA-256' | 'SHA-512', string>; // Restrict hash types
  malwareTypes?: string[]; // For 'malware'
  threatActorTypes?: string[]; // For 'threat-actor'
  aliases?: string[];
  roles?: string[];
  actorSophistication?: 'none' | 'minimal' | 'intermediate' | 'advanced' | 'expert' | 'unknown';
  resourceLevel?: 'individual' | 'group' | 'organization' | 'government' | 'unknown';
  malwareCapabilities?: string[];
  architectureExecutionEnvs?: string[];
  relatedIndicators?: string[];
  relatedFiles?: string[];
  indicatorRelationships?: string[];
  relatedThreatActors?: string[];
  validationErrors?: string[]; // Track validation issues (e.g., "invalid TLD")
  enrichment?: EnrichmentData;
  sourceConfigId?: string; // Added to fix TS2339 errors
}

// TLP Marking Definition
export interface TLPMarkingDefinition extends MarkingDefinition {
  definition_type: 'tlp';
  definition: {
    tlp: 'white' | 'green' | 'amber' | 'red';
  };
  name?: string;
  color?: string;
}<|MERGE_RESOLUTION|>--- conflicted
+++ resolved
@@ -61,11 +61,8 @@
   indicatorMapper: (raw: any) => GenericStixObject | null; // Allow null for invalid mappings
 }
 
-<<<<<<< HEAD
 // Enrichment data structure aligned with EnrichmentService's conciseResponseFields
-=======
-// Enrichment data structure
->>>>>>> d1271b42
+
 export interface EnrichmentData {
   geo?: {
     country_name: string;
