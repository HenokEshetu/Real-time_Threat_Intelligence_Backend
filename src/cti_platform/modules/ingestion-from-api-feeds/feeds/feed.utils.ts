--- conflicted
+++ resolved
@@ -21,7 +21,6 @@
    * Updated to use concise EnrichmentData fields from EnrichmentService.
    */
   static calculateConfidence(indicator: GenericStixObject): number {
-<<<<<<< HEAD
     const logger = new Logger('FeedUtils');
 
     // Assume DEFAULT_CONFIDENCE is 90; adjust in feed.constants if needed
@@ -88,51 +87,6 @@
     // Final score
     const finalConfidence = Math.max(0, Math.min(confidence, 100));
     return finalConfidence;
-=======
-    let confidence = DEFAULT_CONFIDENCE;
-  
-    if (indicator.validated) confidence += 5;
-    if (indicator.references?.length) confidence += Math.min(indicator.references.length * 2, 10);
-  
-    const vtStats = indicator.enrichment?.virustotal?.data?.attributes?.last_analysis_stats;
-    if (vtStats) {
-      const totalScans = (vtStats.malicious || 0) + (vtStats.undetected || 0) + (vtStats.total || 0);
-      const detectionRate = totalScans > 0 ? (vtStats.malicious || 0) / totalScans : 0;
-      confidence += Math.round(detectionRate * 20);
-    }
-  
-    if (indicator.enrichment?.abuseipdb?.data?.totalReports) {
-      confidence += Math.min(Math.floor(indicator.enrichment.abuseipdb.data.totalReports / 5), 15);
-    }
-  
-    if (indicator.enrichment?.threatfox?.data?.length) {
-      confidence += Math.min(indicator.enrichment.threatfox.data.length * 3, 10);
-    }
-  
-    if (indicator.enrichment?.hybrid?.summary?.threat_score) {
-      confidence += Math.min(Math.floor(indicator.enrichment.hybrid.summary.threat_score / 10), 15);
-    }
-  
-    if (indicator.enrichment?.threatcrowd?.hashes?.length) {
-      confidence += Math.min(indicator.enrichment.threatcrowd.hashes.length * 2, 10);
-    }
-  
-    if (indicator.enrichment?.misp?.events?.length) {
-      confidence += Math.min(indicator.enrichment.misp.events.length * 3, 12);
-    }
-  
-    if (indicator.reputation) {
-      confidence += Math.min(Math.floor(indicator.reputation / 10), 10);
-    }
-  
-    if (indicator.created) {
-      const ageDays = (Date.now() - new Date(indicator.created).getTime()) / (1000 * 60 * 60 * 24);
-      if (ageDays < 7) confidence += 5;
-      else if (ageDays > 90) confidence -= Math.min(Math.floor(ageDays / 30) * 3, 20);
-    }
-  
-    return Math.max(0, Math.min(confidence, 100));
->>>>>>> d1271b42
   }
   /**
    * Determines kill chain phases using concise EnrichmentData.
@@ -181,7 +135,6 @@
     }));
   }
 
-<<<<<<< HEAD
   static identifyStixType(obj: GenericStixObject): StixType {
     const logger = new Logger('FeedUtils');
 
@@ -200,26 +153,12 @@
         hashPatterns.sha1.test(hash) ||
         hashPatterns.sha256.test(hash) ||
         hashPatterns.sha512.test(hash)
-=======
-  /**
-   * Identifies STIX type with improved validation using tldts for domains and strict hash checks.
-   */
-  static identifyStixType(obj: GenericStixObject): StixType {
-    // Validate hashes for file indicators
-    if (obj.hashes && Object.keys(obj.hashes).length > 0) {
-      const validHash = Object.values(obj.hashes).every(hash =>
-        TYPE_PATTERNS.md5.test(hash) ||
-        TYPE_PATTERNS.sha1.test(hash) ||
-        TYPE_PATTERNS.sha256.test(hash) ||
-        TYPE_PATTERNS.sha512.test(hash)
->>>>>>> d1271b42
       );
       return validHash ? 'file' : 'indicator';
     }
 
     // Validate value-based indicators
     if (obj.value) {
-<<<<<<< HEAD
       // Hash check for raw values
       if (
         hashPatterns.md5.test(obj.value) ||
@@ -263,25 +202,10 @@
       if (TYPE_PATTERNS['email-address'].test(obj.value)) {
         return 'email-addr';
       }
-=======
-      // URL: Use strict TYPE_PATTERNS check
-      if (TYPE_PATTERNS.url.test(obj.value)) return 'url';
-      // Domain: Use tldts for robust validation
-      const parsed = parse(obj.value);
-      if (parsed.domain && parsed.publicSuffix && !obj.value.includes('/')) return 'domain-name';
-      // IP addresses
-      if (net.isIP(obj.value)) return net.isIPv6(obj.value) ? 'ipv6-addr' : 'ipv4-addr';
-      if (TYPE_PATTERNS['ipv6-addr'].test(obj.value)) return 'ipv6-addr';
-      // MAC address
-      if (TYPE_PATTERNS['mac-address'].test(obj.value)) return 'mac-address';
-      // Email address
-      if (TYPE_PATTERNS['email-address'].test(obj.value)) return 'email-addr';
->>>>>>> d1271b42
     }
 
     // Validate indicator field
     if (obj.indicator) {
-<<<<<<< HEAD
       // Hash check for raw indicators
       if (
         hashPatterns.md5.test(obj.indicator) ||
@@ -325,22 +249,6 @@
       if (TYPE_PATTERNS['mac-address'].test(obj.indicator)) {
         return 'mac-address';
       }
-
-=======
-      if (TYPE_PATTERNS['ipv4-addr'].test(obj.indicator)) return 'ipv4-addr';
-      if (TYPE_PATTERNS['ipv6-addr'].test(obj.indicator)) return 'ipv6-addr';
-      if (TYPE_PATTERNS.url.test(obj.indicator)) return 'url';
-      if (TYPE_PATTERNS['email-address'].test(obj.indicator)) return 'email-addr';
-      if (TYPE_PATTERNS['mac-address'].test(obj.indicator)) return 'mac-address';
-      if (
-        TYPE_PATTERNS.md5.test(obj.indicator) ||
-        TYPE_PATTERNS.sha1.test(obj.indicator) ||
-        TYPE_PATTERNS.sha256.test(obj.indicator) ||
-        TYPE_PATTERNS.sha512.test(obj.indicator)
-      ) return 'file';
-      const parsed = parse(obj.indicator);
-      if (parsed.domain && parsed.publicSuffix && !obj.indicator.includes(' ')) return 'domain-name';
->>>>>>> d1271b42
       return 'indicator';
     }
 
@@ -380,11 +288,7 @@
   }
 
   /**
-<<<<<<< HEAD
    * Builds a detailed description using concise EnrichmentData.
-=======
-   * Builds a detailed description with new enrichment data (hybrid, threatcrowd, misp).
->>>>>>> d1271b42
    */
   static buildDescription(indicator: GenericStixObject): string {
     const parts: string[] = [
