<<<<<<< HEAD
import { Injectable, Logger, OnModuleInit } from '@nestjs/common';
import { PassportStrategy } from '@nestjs/passport';
import { ExtractJwt, Strategy } from 'passport-jwt';
import { UserService } from 'src/user-management/services/user.service';
import { VaultService } from 'src/security/vault.service';
=======
import { Injectable, Logger } from '@nestjs/common';
import { ConfigService } from '@nestjs/config';
import { PassportStrategy } from '@nestjs/passport';
import { ExtractJwt, Strategy } from 'passport-jwt';
import { Request } from 'express';
import { UserService } from 'src/user-management/services/user.service';
>>>>>>> bc54621f

export interface JwtAuthPayload {
  sub: string;
  email: string;
<<<<<<< HEAD
  role: string;
=======
  roles: string[];
>>>>>>> bc54621f
  iat: number;
  exp: number;
}

@Injectable()
<<<<<<< HEAD
export class JwtStrategy
  extends PassportStrategy(Strategy, 'jwt')
  implements OnModuleInit
{
  private readonly logger = new Logger(JwtStrategy.name);
  private secret: string;

  constructor(
    private readonly userService: UserService,
    private readonly vaultService: VaultService,
=======
export class JwtStrategy extends PassportStrategy(Strategy) {
  private readonly logger = new Logger(JwtStrategy.name);

  constructor(
    private userService: UserService,
    private configService: ConfigService
>>>>>>> bc54621f
  ) {
    super({
      jwtFromRequest: ExtractJwt.fromExtractors([
        (req: Request) => {
          const token = ExtractJwt.fromAuthHeaderAsBearerToken()(req);
          return token;
        }
      ]),
      ignoreExpiration: false,
<<<<<<< HEAD
      secretOrKeyProvider: (req, token, done) => {
        if (!this.secret) {
          this.logger.error('JWT secret not initialized');
          return done(new Error('Authentication service unavailable'), null);
        }
        return done(null, this.secret);
      },
      passReqToCallback: true,
    });
  }

  async onModuleInit() {
    try {
      const { jwt_access_secret: secret } = await this.vaultService.getSecret(
        'encryption/data/jwt',
      );
      this.secret = secret;
    } catch (error) {
      this.logger.error('Failed to initialize JWT strategy', error.stack);
      throw new Error('Critical: Failed to load JWT secret');
    }
  }

  async validate(request: Request, payload: JwtAuthPayload) {
    try {
      const user = await this.userService.findOne(payload.sub);
      if (!user) {
        this.logger.warn(`User not found for sub: ${payload.sub}`);
        throw new Error('Unauthorized - User account not found');
      }

      if (user.deletionRequested) {
        this.logger.warn(`Suspended user attempt: ${payload.email}`);
        throw new Error('Unauthorized - Account suspended');
      }

      this.logger.log(`Authenticated user: ${user.email}`);
      return user;
    } catch (error) {
      this.logger.error(
        `Validation error for sub ${payload.sub}: ${error.message}`,
      );
      throw new Error('Authentication validation failed');
    }
=======
      secretOrKey: configService.get('auth.jwtSecret') || 'your-secret-key',
    });
  }

  async validate(payload: JwtAuthPayload) {
    const user = await this.userService.findOne(payload.sub);

    if (!user) {
      this.logger.warn(`User not found for sub: ${payload.sub}`);
      throw new Error('User not found');
    }

    return user;
>>>>>>> bc54621f
  }
}<|MERGE_RESOLUTION|>--- conflicted
+++ resolved
@@ -1,32 +1,18 @@
-<<<<<<< HEAD
 import { Injectable, Logger, OnModuleInit } from '@nestjs/common';
 import { PassportStrategy } from '@nestjs/passport';
 import { ExtractJwt, Strategy } from 'passport-jwt';
 import { UserService } from 'src/user-management/services/user.service';
 import { VaultService } from 'src/security/vault.service';
-=======
-import { Injectable, Logger } from '@nestjs/common';
-import { ConfigService } from '@nestjs/config';
-import { PassportStrategy } from '@nestjs/passport';
-import { ExtractJwt, Strategy } from 'passport-jwt';
-import { Request } from 'express';
-import { UserService } from 'src/user-management/services/user.service';
->>>>>>> bc54621f
 
 export interface JwtAuthPayload {
   sub: string;
   email: string;
-<<<<<<< HEAD
   role: string;
-=======
-  roles: string[];
->>>>>>> bc54621f
   iat: number;
   exp: number;
 }
 
 @Injectable()
-<<<<<<< HEAD
 export class JwtStrategy
   extends PassportStrategy(Strategy, 'jwt')
   implements OnModuleInit
@@ -37,24 +23,15 @@
   constructor(
     private readonly userService: UserService,
     private readonly vaultService: VaultService,
-=======
-export class JwtStrategy extends PassportStrategy(Strategy) {
-  private readonly logger = new Logger(JwtStrategy.name);
-
-  constructor(
-    private userService: UserService,
-    private configService: ConfigService
->>>>>>> bc54621f
   ) {
     super({
       jwtFromRequest: ExtractJwt.fromExtractors([
         (req: Request) => {
           const token = ExtractJwt.fromAuthHeaderAsBearerToken()(req);
           return token;
-        }
+        },
       ]),
       ignoreExpiration: false,
-<<<<<<< HEAD
       secretOrKeyProvider: (req, token, done) => {
         if (!this.secret) {
           this.logger.error('JWT secret not initialized');
@@ -99,20 +76,5 @@
       );
       throw new Error('Authentication validation failed');
     }
-=======
-      secretOrKey: configService.get('auth.jwtSecret') || 'your-secret-key',
-    });
-  }
-
-  async validate(payload: JwtAuthPayload) {
-    const user = await this.userService.findOne(payload.sub);
-
-    if (!user) {
-      this.logger.warn(`User not found for sub: ${payload.sub}`);
-      throw new Error('User not found');
-    }
-
-    return user;
->>>>>>> bc54621f
   }
 }