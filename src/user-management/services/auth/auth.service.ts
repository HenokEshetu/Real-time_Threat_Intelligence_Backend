import { Injectable, UnauthorizedException } from '@nestjs/common';
import { JwtService } from '@nestjs/jwt';
<<<<<<< HEAD
import { LoginResponse } from 'src/user-management/types/auth.types';
import { comparePasswords } from 'src/user-management/utils/password.util';
import { AuthSessionService } from './auth-session.service';
import { User } from 'src/user-management/entities/user.entity';
import { TokenPayload } from 'src/user-management/types/auth.types';
import { ConfigService } from '@nestjs/config';
import { AuthenticationError } from '@nestjs/apollo';
import { UserService } from '../user.service';
import { LoginDto } from 'src/user-management/dto/login.dto';
import { AuthValidationService } from './auth-validation.service';
import { ChangePasswordDto } from 'src/user-management/dto/change-password.dto';
import { TokenBlacklistService } from './token-blacklist.service';
import { VaultService } from 'src/security/vault.service';
=======
import { UserService } from 'src/user-management/services/user.service';
import { LoginDto } from 'src/user-management/dto/login.dto';
import { ChangePasswordDto } from 'src/user-management/dto/change-password.dto';
import { LoginResponse } from 'src/user-management/types/auth.types';
import { comparePasswords } from 'src/user-management/utils/password.util';
import { createTokenPayload, generateToken } from 'src/user-management/utils/token.util';
import { AuthenticationError } from '../../utils/error.util';
import { SignOutDto } from 'src/user-management/dto/sign-out.dto';
import { AuthSessionService } from './auth-session.service';
import { User } from 'src/user-management/entities/user.entity';
>>>>>>> bc54621f

@Injectable()
export class AuthService {
  constructor(
    private userService: UserService,
    private jwtService: JwtService,
    private configService: ConfigService,
    private authSessionService: AuthSessionService,
<<<<<<< HEAD
    private tokenBlacklistService: TokenBlacklistService,
    private authValidationService: AuthValidationService,
    private vaultService: VaultService,
  ) {}

  async login(loginDto: LoginDto): Promise<LoginResponse> {
    const user = await this.authValidationService.validateUserCredentials(
      loginDto.email,
      loginDto.password,
    );

    if (!user || !user.isEmailVerified) {
      throw new UnauthorizedException(
        user ? 'Verify your account' : 'Invalid credentials',
      );
=======
  ) {}

  async validateUser(email: string, password: string): Promise<User> {
    try {
      const user = await this.userService.findByEmail(email);
      if (!user) {
        return null;
      }

      const isPasswordValid = await comparePasswords(password, user.password);
      if (!isPasswordValid) {
        return null;
      }

      return user;
    } catch (error) {
      console.error('Error validating user:', error);
      return null;
>>>>>>> bc54621f
    }

    return {
      access_token: await this.generateAccessToken(user),
      refresh_token: await this.generateRefreshToken(user),
      user,
    };
  }

  async refreshToken(
    refreshToken: string,
  ): Promise<{ access_token: string; user: User }> {
    try {
      const payload = this.jwtService.verify(refreshToken, {
        secret: this.configService.get<string>('JWT_REFRESH_SECRET'),
      });

<<<<<<< HEAD
      if (await this.tokenBlacklistService.isBlacklisted(refreshToken)) {
        throw new UnauthorizedException('Token revoked');
=======
      const payload = createTokenPayload(user);
      const access_token = generateToken(this.jwtService, payload);

      console.log()

      return {
        access_token,
        user,
      };
    } catch (error) {
      console.error('Login error:', error);
      if (error instanceof UnauthorizedException) {
        throw error;
>>>>>>> bc54621f
      }

      const user = await this.userService.findOne(payload.sub);
      return { access_token: await this.generateAccessToken(user), user: user };
    } catch (e) {
      throw new UnauthorizedException('Invalid refresh token');
    }
  }

  private async generateAccessToken(user: User): Promise<string> {
    const payload: TokenPayload = {
      sub: user.userId,
      email: user.email,
      role: user.role?.name || 'user',
      token_type: 'access',
    };
    const { jwt_access_secret: secret, jwt_access_expires_in: expiresIn } =
      await this.vaultService.getSecret('encryption/data/jwt');
    return this.jwtService.sign(payload, {
      expiresIn: expiresIn,
      secret: secret,
    });
  }

  private async generateRefreshToken(user: User): Promise<string> {
    const payload = {
      sub: user.userId,
      token_type: 'refresh',
    };
    const { jwt_refresh_secret: secret, jwt_refresh_expires_in: expiresIn } =
      await this.vaultService.getSecret('encryption/data/jwt');
    return this.jwtService.sign(payload, {
      expiresIn: expiresIn || '3d',
      secret: secret,
    });
  }

  async signOut(token: string): Promise<void> {
    if (!token) {
      throw new AuthenticationError('Token is required');
    }

    await this.authSessionService.signOut(token);
  }

  async changePassword(
    userId: string,
    changePasswordDto: ChangePasswordDto,
  ): Promise<void> {
    try {
      const user = await this.userService.findOne(userId);
      const isPasswordValid = await comparePasswords(
        changePasswordDto.oldPassword,
        user.password,
      );

      if (!isPasswordValid) {
        throw new UnauthorizedException('Current password is incorrect');
      }

      const hashedPassword = changePasswordDto.newPassword;
      await this.userService.update(userId, { password: hashedPassword });
    } catch (error) {
      console.error('Change password error:', error);
      if (error instanceof UnauthorizedException) {
        throw error;
      }
      throw new UnauthorizedException(
        'An error occurred while changing password',
      );
    }
  }
}<|MERGE_RESOLUTION|>--- conflicted
+++ resolved
@@ -1,6 +1,5 @@
 import { Injectable, UnauthorizedException } from '@nestjs/common';
 import { JwtService } from '@nestjs/jwt';
-<<<<<<< HEAD
 import { LoginResponse } from 'src/user-management/types/auth.types';
 import { comparePasswords } from 'src/user-management/utils/password.util';
 import { AuthSessionService } from './auth-session.service';
@@ -14,18 +13,6 @@
 import { ChangePasswordDto } from 'src/user-management/dto/change-password.dto';
 import { TokenBlacklistService } from './token-blacklist.service';
 import { VaultService } from 'src/security/vault.service';
-=======
-import { UserService } from 'src/user-management/services/user.service';
-import { LoginDto } from 'src/user-management/dto/login.dto';
-import { ChangePasswordDto } from 'src/user-management/dto/change-password.dto';
-import { LoginResponse } from 'src/user-management/types/auth.types';
-import { comparePasswords } from 'src/user-management/utils/password.util';
-import { createTokenPayload, generateToken } from 'src/user-management/utils/token.util';
-import { AuthenticationError } from '../../utils/error.util';
-import { SignOutDto } from 'src/user-management/dto/sign-out.dto';
-import { AuthSessionService } from './auth-session.service';
-import { User } from 'src/user-management/entities/user.entity';
->>>>>>> bc54621f
 
 @Injectable()
 export class AuthService {
@@ -34,7 +21,6 @@
     private jwtService: JwtService,
     private configService: ConfigService,
     private authSessionService: AuthSessionService,
-<<<<<<< HEAD
     private tokenBlacklistService: TokenBlacklistService,
     private authValidationService: AuthValidationService,
     private vaultService: VaultService,
@@ -50,26 +36,6 @@
       throw new UnauthorizedException(
         user ? 'Verify your account' : 'Invalid credentials',
       );
-=======
-  ) {}
-
-  async validateUser(email: string, password: string): Promise<User> {
-    try {
-      const user = await this.userService.findByEmail(email);
-      if (!user) {
-        return null;
-      }
-
-      const isPasswordValid = await comparePasswords(password, user.password);
-      if (!isPasswordValid) {
-        return null;
-      }
-
-      return user;
-    } catch (error) {
-      console.error('Error validating user:', error);
-      return null;
->>>>>>> bc54621f
     }
 
     return {
@@ -87,26 +53,9 @@
         secret: this.configService.get<string>('JWT_REFRESH_SECRET'),
       });
 
-<<<<<<< HEAD
       if (await this.tokenBlacklistService.isBlacklisted(refreshToken)) {
         throw new UnauthorizedException('Token revoked');
-=======
-      const payload = createTokenPayload(user);
-      const access_token = generateToken(this.jwtService, payload);
-
-      console.log()
-
-      return {
-        access_token,
-        user,
-      };
-    } catch (error) {
-      console.error('Login error:', error);
-      if (error instanceof UnauthorizedException) {
-        throw error;
->>>>>>> bc54621f
       }
-
       const user = await this.userService.findOne(payload.sub);
       return { access_token: await this.generateAccessToken(user), user: user };
     } catch (e) {
