--- conflicted
+++ resolved
@@ -10,6 +10,9 @@
 
 import { PasswordReset } from './entities/password-reset.entity';
 
+import { UserService } from './services/user.service';
+import { RoleService } from './services/role.service';
+import { PermissionService } from './services/permission.service';
 import { UserService } from './services/user.service';
 import { RoleService } from './services/role.service';
 import { PermissionService } from './services/permission.service';
@@ -18,11 +21,18 @@
 import { UserCommandService } from './services/user-command.service';
 import { AuthValidationService } from './services/auth/auth-validation.service';
 import { AuthTokenService } from './services/auth/auth-token.service';
+import { UserQueryService } from './services/user-query.service';
+import { UserCommandService } from './services/user-command.service';
+import { AuthValidationService } from './services/auth/auth-validation.service';
+import { AuthTokenService } from './services/auth/auth-token.service';
 import { PasswordResetService } from './services/password-reset.service';
 import { PasswordResetTokenService } from './services/password-reset-token.service';
 import { TokenBlacklistService } from './services/auth/token-blacklist.service';
+import { TokenBlacklistService } from './services/auth/token-blacklist.service';
 import { AuthSessionService } from './services/auth/auth-session.service';
 
+import { UserResolver } from './resolvers/user.resolver';
+import { AuthResolver } from './resolvers/auth.resolver';
 import { UserResolver } from './resolvers/user.resolver';
 import { AuthResolver } from './resolvers/auth.resolver';
 import { PasswordResetResolver } from './resolvers/password-reset.resolver';
@@ -32,20 +42,12 @@
 import { GoogleStrategy } from './strategies/google.strategy';
 
 import databaseConfig from '../config/database.config';
-<<<<<<< HEAD
 import { EmailVerificationToken } from './entities/email-verification-token.entity';
 import { EmailVerificationService } from './services/email-verification.service';
-=======
-import authConfig from '../config/auth.config';
-import { EmailVerificationToken } from './entities/email-verification-token.entity';
-import { EmailVerificationService } from './services/email-verification.service';
-import emailConfig from 'src/config/email.config';
->>>>>>> bc54621f
 import { MailerModule } from '@nestjs-modules/mailer';
 import { join } from 'path';
 import { HandlebarsAdapter } from '@nestjs-modules/mailer/dist/adapters/handlebars.adapter';
 import { EmailVerificationResolver } from './resolvers/email-verification.resolver';
-<<<<<<< HEAD
 import emailConfig from '../config/emai.config';
 import { APP_GUARD, Reflector } from '@nestjs/core';
 import { JwtAuthGuard } from './guards/jwt-auth.guard';
@@ -53,18 +55,12 @@
 import { VaultModule } from 'src/security/vault.module';
 import { RateLimiterService } from 'src/security/rate-limitter.service';
 import { RateLimiterGuard } from 'src/security/rate-limmiter.guard';
-=======
->>>>>>> bc54621f
 
 @Module({
   imports: [
     ConfigModule.forRoot({
       isGlobal: true,
-<<<<<<< HEAD
       load: [databaseConfig, emailConfig],
-=======
-      load: [databaseConfig, authConfig, emailConfig],
->>>>>>> bc54621f
     }),
 
     TypeOrmModule.forRootAsync({
@@ -84,9 +80,16 @@
       EmailVerificationToken,
     ]),
 
+    TypeOrmModule.forFeature([
+      User,
+      Role,
+      Permission,
+      PasswordReset,
+      EmailVerificationToken,
+    ]),
+
     PassportModule.register({ defaultStrategy: 'jwt' }),
 
-<<<<<<< HEAD
     VaultModule,
 
     JwtModule.registerAsync({
@@ -106,8 +109,6 @@
       },
     }),
 
-=======
->>>>>>> bc54621f
     JwtModule.registerAsync({
       imports: [ConfigModule, VaultModule],
       inject: [VaultService],
@@ -128,31 +129,6 @@
     MailerModule.forRootAsync({
       imports: [ConfigModule],
       inject: [ConfigService],
-<<<<<<< HEAD
-=======
-      useFactory: async (configService: ConfigService) => ({
-        secret: configService.get<string>('AUTH_JWT_SECRET'),
-        signOptions: {
-          expiresIn: configService.get<string>('AUTH_JWT_EXPIRES_IN') || '15m',
-        },
-      }),
-    }),
-
-    JwtModule.registerAsync({
-      imports: [ConfigModule],
-      inject: [ConfigService],
-      useFactory: async (configService: ConfigService) => ({
-        secret: configService.get<string>('AUTH_JWT_SECRET'),
-        signOptions: {
-          expiresIn: configService.get<string>('AUTH_JWT_REFRESH_IN') || '1d',
-        },
-      }),
-    }),
-
-    MailerModule.forRootAsync({
-      imports: [ConfigModule],
-      inject: [ConfigService],
->>>>>>> bc54621f
       useFactory: (config: ConfigService) => ({
         transport: {
           host: config.get<string>('email.host'),
@@ -194,17 +170,14 @@
     AuthResolver,
     PasswordResetResolver,
     EmailVerificationResolver,
-
-<<<<<<< HEAD
+    EmailVerificationResolver,
+
     JwtAuthGuard,
-=======
->>>>>>> bc54621f
     JwtStrategy,
     LocalStrategy,
     GoogleStrategy,
 
     EmailVerificationService,
-<<<<<<< HEAD
 
     RateLimiterService,
     {
@@ -215,8 +188,6 @@
       ) => new RateLimiterGuard(rateLimiterService, 10, 60, reflector),
       inject: [RateLimiterService, Reflector],
     },
-=======
->>>>>>> bc54621f
   ],
 
   exports: [
